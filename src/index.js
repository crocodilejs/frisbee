const caseless = require('caseless');
const qs = require('qs');
const urlJoin = require('url-join');
// eslint-disable-next-line import/no-unassigned-import
require('abortcontroller-polyfill/dist/polyfill-patch-fetch');

// eslint-disable-next-line import/no-unassigned-import
require('cross-fetch/polyfill');

const Interceptor = require('./interceptor');

const methods = ['get', 'head', 'post', 'put', 'del', 'options', 'patch'];

const respProperties = {
  readOnly: [
    'headers',
    'ok',
    'redirected',
    'status',
    'statusText',
    'type',
    'url',
    'bodyUsed'
  ],
  writable: ['useFinalURL'],
  callable: [
    'clone',
    'error',
    'redirect',
    'arrayBuffer',
    'blob',
    'formData',
    'json',
    'text'
  ]
};

function createFrisbeeResponse(origResp) {
  const resp = {
    originalResponse: origResp
  };

  respProperties.readOnly.forEach(prop =>
    Object.defineProperty(resp, prop, {
      value: origResp[prop]
    })
  );

  respProperties.writable.forEach(prop =>
    Object.defineProperty(resp, prop, {
      get() {
        return origResp[prop];
      },
      set(value) {
        origResp[prop] = value;
      }
    })
  );

  let callable = null;
  respProperties.callable.forEach(prop => {
    Object.defineProperty(resp, prop, {
      value: ((callable = origResp[prop]),
      typeof callable === 'function' && callable.bind(origResp))
    });
  });

  const headersObj = {};
  origResp.headers.forEach(pair => {
    headersObj[pair[0]] = pair[1];
  });
  Object.defineProperty(resp, 'headersObj', {
    value: headersObj
  });

  return resp;
}

class Frisbee {
  constructor(opts = {}) {
    this.opts = opts;

    let localAbortController;
    Object.defineProperty(this, 'abortController', {
      enumerable: false,
      get() {
        if (!localAbortController) {
          localAbortController = new AbortController();
          localAbortController.signal.addEventListener('abort', () => {
            // when this is aborted, null out the localAbortController
            // so we'll create a new one next time we need it
            localAbortController = null;
          });
        }

        return localAbortController;
      }
    });

    const localAbortTokenMap = new Map();
    Object.defineProperty(this, 'abortTokenMap', {
      enumerable: false,
      get() {
        return localAbortTokenMap;
      }
    });

    Object.defineProperty(this, 'parseErr', {
      enumerable: false,
      value:
        opts.parseErr ||
        new Error(
          `Invalid JSON received${opts.baseURI ? ` from ${opts.baseURI}` : ''}`
        )
    });

    this.headers = {
      ...opts.headers
    };

    this.arrayFormat = opts.arrayFormat || 'indices';

    this.raw = opts.raw === true;

    if (opts.auth) this.auth(opts.auth);

    methods.forEach(method => {
      this[method] = this._setup(method);
    });

    // interceptor should be initialized after methods setup
    this.interceptor = new Interceptor(this, methods);
  }

  abort(token) {
    const mapValue = this.abortTokenMap.get(token);
    if (mapValue && mapValue.abortController) {
      mapValue.abortController.abort();
    }
  }

  abortAll() {
    this.abortController.abort();
  }

  _setup(method) {
    return (originalPath = '/', originalOptions = {}) => {
      if (originalOptions && typeof originalOptions === 'object') {
        let abortController;
        if (originalOptions.abortToken) {
          // allow to use a single token to cancel multiple requests
          let mapValue = this.abortTokenMap.get(originalOptions.abortToken);
          if (!mapValue) {
            mapValue = {
              abortController: new AbortController(),
              count: 0
            };
          }

          mapValue.count++;

          this.abortTokenMap.set(originalOptions.abortToken, mapValue);
          abortController = mapValue.abortController;
        } else {
          abortController = new AbortController();
        }

        // the user has defined their own signal we won't use it directly, but we'll listen to it
        if (originalOptions.signal) {
          originalOptions.signal.addEventListener('abort', () =>
            abortController.abort()
          );
        }

        // abort this request whenever this.abortController.abort() gets called - a.k.a. - abortAll()
        this.abortController.signal.addEventListener('abort', () =>
          abortController.abort()
        );
        originalOptions.signal = abortController.signal;
      }

<<<<<<< HEAD
      // these can't change with interceptors, otherwise we're in weird behaviour land
      const { signal, abortToken } = originalOptions;
=======
      return new Promise(async (resolve, reject) => {
        try {
          const fullUri = this.opts.baseURI
            ? urlJoin(this.opts.baseURI, path)
            : path;
          const originalRes = await global.fetch(fullUri, opts);
          const res = createFrisbeeResponse(originalRes);
          const contentType = res.headers.get('Content-Type');
>>>>>>> 711c4e92

      return async (path = originalPath, options = originalOptions) => {
        // path must be string
        if (typeof path !== 'string')
          throw new TypeError('`path` must be a string');

        // otherwise check if its an object
        if (typeof options !== 'object' || Array.isArray(options))
          throw new TypeError('`options` must be an object');

        if (options.abortToken !== abortToken) {
          throw new Error('abortToken cannot be modified via an interceptor');
        }

        if (options.signal !== signal) {
          throw new Error('signal cannot be modified via an interceptor');
        }

        const { raw, ...noRaw } = options;

        const opts = {
          ...noRaw,
          headers: {
            ...this.headers,
            ...options.headers
          },
          method: method === 'del' ? 'DELETE' : method.toUpperCase()
        };

        // remove any nil or blank headers
        // (e.g. to automatically set Content-Type with `FormData` boundary)
        Object.keys(opts.headers).forEach(key => {
          if (
            typeof opts.headers[key] === 'undefined' ||
            opts.headers[key] === null ||
            opts.headers[key] === ''
          )
            delete opts.headers[key];
        });

        const c = caseless(opts.headers);

        // in order to support Android POST requests
        // we must allow an empty body to be sent
        // https://github.com/facebook/react-native/issues/4890
        if (typeof opts.body === 'undefined' && opts.method === 'POST') {
          opts.body = '';
        } else if (typeof opts.body === 'object' || Array.isArray(opts.body)) {
          if (opts.method === 'GET' || opts.method === 'DELETE') {
            const { arrayFormat } = this;
            path += `?${qs.stringify(opts.body, { arrayFormat })}`;
            delete opts.body;
          } else if (
            c.get('Content-Type') &&
            c.get('Content-Type').split(';')[0] === 'application/json'
          ) {
            try {
              opts.body = JSON.stringify(opts.body);
            } catch (err) {
              throw err;
            }
          }
        }

        const response = new Promise(async (resolve, reject) => {
          try {
            const fullUri = this.opts.baseURI
              ? urlJoin(this.opts.baseURI, path)
              : path;
            const originalRes = await fetch(fullUri, opts);
            const res = createFrisbeeResponse(originalRes);
            const contentType = res.headers.get('Content-Type');

            if (!res.ok) {
              res.err = new Error(res.statusText);

              // check if the response was JSON, and if so, better the error
              if (contentType && contentType.includes('application/json')) {
                try {
                  // attempt to parse json body to use as error message
                  if (typeof res.json === 'function') {
                    res.body = await res.json();
                  } else {
                    res.body = await res.text();
                    res.body = JSON.parse(res.body);
                  }

                  // attempt to use better and human-friendly error messages
                  if (
                    typeof res.body === 'object' &&
                    typeof res.body.message === 'string'
                  ) {
                    res.err = new Error(res.body.message);
                  } else if (
                    !Array.isArray(res.body) &&
                    // attempt to utilize Stripe-inspired error messages
                    typeof res.body.error === 'object'
                  ) {
                    if (res.body.error.message)
                      res.err = new Error(res.body.error.message);
                    if (res.body.error.stack)
                      res.err.stack = res.body.error.stack;
                    if (res.body.error.code) res.err.code = res.body.error.code;
                    if (res.body.error.param)
                      res.err.param = res.body.error.param;
                  }
                } catch (err) {
                  res.err = this.parseErr;
                }
              }

              resolve(res);
              return;
            }

            // if we just want a raw response then return early
            if (raw === true || (this.raw && raw !== false))
              return resolve(res.originalResponse);

            // determine whether we're returning text or json for body
            if (contentType && contentType.includes('application/json')) {
              try {
                if (typeof res.json === 'function') {
                  res.body = await res.json();
                } else {
                  res.body = await res.text();
                  res.body = JSON.parse(res.body);
                }
              } catch (err) {
                if (contentType === 'application/json') {
                  res.err = this.parseErr;
                  resolve(res);
                  return;
                }
              }
            } else {
              res.body = await res.text();
            }

            resolve(res);
          } catch (err) {
            reject(err);
          }
        });
        try {
          await response;
        } catch (err) {}

        // update the abortTokenMap
        const mapValue = this.abortTokenMap.get(options.abortToken);
        if (mapValue) {
          if (mapValue.count - 1 === 0) {
            this.abortTokenMap.delete(options.abortToken);
          } else {
            this.abortTokenMap.set(options.abortToken, {
              ...mapValue,
              count: --mapValue.count
            });
          }
        }

        return response;
      };
    };
  }

  auth(creds) {
    if (typeof creds === 'string') {
      const index = creds.indexOf(':');
      if (index !== -1)
        creds = [creds.substr(0, index), creds.substr(index + 1)];
    }

    if (!Array.isArray(creds)) {
      // eslint-disable-next-line prefer-rest-params
      creds = [].slice.call(arguments);
    }

    switch (creds.length) {
      case 0:
        creds = ['', ''];
        break;
      case 1:
        creds.push('');
        break;
      case 2:
        break;
      default:
        throw new Error('auth option can only have two keys `[user, pass]`');
    }

    if (typeof creds[0] !== 'string')
      throw new TypeError('auth option `user` must be a string');

    if (typeof creds[1] !== 'string')
      throw new TypeError('auth option `pass` must be a string');

    if (!creds[0] && !creds[1]) {
      delete this.headers.Authorization;
    } else {
      this.headers.Authorization = `Basic ${Buffer.from(
        creds.join(':')
      ).toString('base64')}`;
    }

    return this;
  }

  jwt(token) {
    if (token === null || token === undefined)
      delete this.headers.Authorization;
    else if (typeof token === 'string')
      this.headers.Authorization = `Bearer ${token}`;
    else throw new TypeError('jwt token must be a string');

    return this;
  }
}

module.exports = Frisbee;<|MERGE_RESOLUTION|>--- conflicted
+++ resolved
@@ -179,19 +179,8 @@
         originalOptions.signal = abortController.signal;
       }
 
-<<<<<<< HEAD
       // these can't change with interceptors, otherwise we're in weird behaviour land
       const { signal, abortToken } = originalOptions;
-=======
-      return new Promise(async (resolve, reject) => {
-        try {
-          const fullUri = this.opts.baseURI
-            ? urlJoin(this.opts.baseURI, path)
-            : path;
-          const originalRes = await global.fetch(fullUri, opts);
-          const res = createFrisbeeResponse(originalRes);
-          const contentType = res.headers.get('Content-Type');
->>>>>>> 711c4e92
 
       return async (path = originalPath, options = originalOptions) => {
         // path must be string
