const caseless = require('caseless');
const qs = require('qs');
const fetch = require('cross-fetch');
const urlJoin = require('url-join');
const AbortController = require('abort-controller');

const Interceptor = require('./interceptor');

const methods = ['get', 'head', 'post', 'put', 'del', 'options', 'patch'];

const respProperties = {
  readOnly: [
    'headers',
    'ok',
    'redirected',
    'status',
    'statusText',
    'type',
    'url',
    'bodyUsed'
  ],
  writable: ['useFinalURL'],
  callable: [
    'clone',
    'error',
    'redirect',
    'arrayBuffer',
    'blob',
    'formData',
    'json',
    'text'
  ]
};

function overwriteOnAbortWith(signal, callback) {
  const _onAbort = signal.onabort;
  signal.onabort = () => {
    _onAbort && _onAbort();
    callback();
  };
}

function createFrisbeeResponse(origResp) {
  const resp = {
    originalResponse: origResp
  };

  respProperties.readOnly.forEach(prop =>
    Object.defineProperty(resp, prop, {
      value: origResp[prop]
    })
  );

  respProperties.writable.forEach(prop =>
    Object.defineProperty(resp, prop, {
      get() {
        return origResp[prop];
      },
      set(value) {
        origResp[prop] = value;
      }
    })
  );

  let callable = null;
  respProperties.callable.forEach(prop => {
    Object.defineProperty(resp, prop, {
      value: ((callable = origResp[prop]),
      typeof callable === 'function' && callable.bind(origResp))
    });
  });

  const headersObj = {};
  origResp.headers.forEach(pair => {
    headersObj[pair[0]] = pair[1];
  });
  Object.defineProperty(resp, 'headersObj', {
    value: headersObj
  });

  return resp;
}

class Frisbee {
  constructor(opts = {}) {
    this.opts = opts;

    let localAbortController;
    Object.defineProperty(this, 'abortController', {
      enumerable: false,
      get() {
        if (!localAbortController) {
          localAbortController = new AbortController();
          localAbortController.signal.onabort = () => {
            // when this is aborted, null out the localAbortController
            // so we'll create a new one next time we need it
            localAbortController = null;
          };
        }
        return localAbortController;
      }
    });

    let localAbortTokenMap = new Map();
    Object.defineProperty(this, 'abortTokenMap', {
      enumerable: false,
      value: localAbortTokenMap
    });

    Object.defineProperty(this, 'parseErr', {
      enumerable: false,
      value:
        opts.parseErr ||
        new Error(
          `Invalid JSON received${opts.baseURI ? ` from ${opts.baseURI}` : ''}`
        )
    });

    this.headers = {
      ...opts.headers
    };

    this.arrayFormat = opts.arrayFormat || 'indices';

    this.raw = opts.raw === true;

    if (opts.auth) this.auth(opts.auth);

    methods.forEach(method => {
      this[method] = this._setup(method);
    });

    // interceptor should be initialized after methods setup
    this.interceptor = new Interceptor(this, methods);
  }

  abort(token) {
    const mapValue = this.abortTokenMap.get(token);
    if (mapValue && mapValue.abortController) {
      mapValue.abortController.abort();
    }
  }

<<<<<<< HEAD
  abortAll() {
    this.abortController.abort();
  }

  _setup(method) {
    return (originalPath = '/', originalOptions = {}) => {
      if (originalOptions && typeof originalOptions === 'object') {
        let abortController;
        if (originalOptions.abortToken) {
          // allow to use a single token to cancel multiple requests
          let mapValue = this.abortTokenMap.get(originalOptions.abortToken);
          if (!mapValue) {
            mapValue = {
              abortController: new AbortController(),
              count: 0
            };
=======
      // remove any nil or blank headers
      // (e.g. to automatically set Content-Type with `FormData` boundary)
      Object.keys(opts.headers).forEach(key => {
        if (
          typeof opts.headers[key] === 'undefined' ||
          opts.headers[key] === null ||
          opts.headers[key] === ''
        )
          delete opts.headers[key];
      });

      const c = caseless(opts.headers);

      // in order to support Android POST requests
      // we must allow an empty body to be sent
      // https://github.com/facebook/react-native/issues/4890
      if (typeof opts.body === 'undefined' && opts.method === 'POST') {
        opts.body = '';
      } else if (typeof opts.body === 'object' || Array.isArray(opts.body)) {
        if (opts.method === 'GET' || opts.method === 'DELETE') {
          const { arrayFormat } = this;
          path += `?${qs.stringify(opts.body, { arrayFormat })}`;
          delete opts.body;
        } else if (
          c.get('Content-Type') &&
          c.get('Content-Type').split(';')[0] === 'application/json'
        ) {
          try {
            opts.body = JSON.stringify(opts.body);
          } catch (err) {
            throw err;
>>>>>>> a984755b
          }
          mapValue.count++;

          this.abortTokenMap.set(originalOptions.abortToken, mapValue);
          abortController = mapValue.abortController;
        } else {
          abortController = new AbortController();
        }

        // the user has defined their own signal we won't use it directly, but we'll listen to it
        if (originalOptions.signal) {
          overwriteOnAbortWith(originalOptions.signal, () =>
            abortController.abort()
          );
        }

        overwriteOnAbortWith(this.abortController.signal, () =>
          abortController.abort()
        );
        originalOptions.signal = abortController.signal;
      }

<<<<<<< HEAD
      // these can't change with interceptors, otherwise we're in weird behaviour land
      const { signal, abortToken } = originalOptions;
=======
      return new Promise(async (resolve, reject) => {
        try {
          const fullUri = this.opts.baseURI
            ? urlJoin(this.opts.baseURI, path)
            : path;
          const originalRes = await fetch(fullUri, opts);
          const res = createFrisbeeResponse(originalRes);
          const contentType = res.headers.get('Content-Type');
>>>>>>> a984755b

      return async (path = originalPath, options = originalOptions) => {
        // path must be string
        if (typeof path !== 'string')
          throw new TypeError('`path` must be a string');

        // otherwise check if its an object
        if (typeof options !== 'object' || Array.isArray(options))
          throw new TypeError('`options` must be an object');

        if (options.abortToken !== abortToken) {
          throw new Error('abortToken cannot be modified via an interceptor');
        }

        if (options.signal !== signal) {
          throw new Error('signal cannot be modified via an interceptor');
        }

        const { raw, ...noRaw } = options;

        const opts = {
          ...noRaw,
          headers: {
            ...this.headers,
            ...options.headers
          },
          method: method === 'del' ? 'DELETE' : method.toUpperCase()
        };

        // remove any nil or blank headers
        // (e.g. to automatically set Content-Type with `FormData` boundary)
        Object.keys(opts.headers).forEach(key => {
          if (
            typeof opts.headers[key] === 'undefined' ||
            opts.headers[key] === null ||
            opts.headers[key] === ''
          )
            delete opts.headers[key];
        });

        const c = caseless(opts.headers);

        // in order to support Android POST requests
        // we must allow an empty body to be sent
        // https://github.com/facebook/react-native/issues/4890
        if (typeof opts.body === 'undefined' && opts.method === 'POST') {
          opts.body = '';
        } else if (typeof opts.body === 'object' || Array.isArray(opts.body)) {
          if (opts.method === 'GET' || opts.method === 'DELETE') {
            const { arrayFormat } = this;
            path += `?${qs.stringify(opts.body, { arrayFormat })}`;
            delete opts.body;
          } else if (
            c.get('Content-Type') &&
            c.get('Content-Type').split(';')[0] === 'application/json'
          ) {
            try {
              opts.body = JSON.stringify(opts.body);
            } catch (error) {
              throw error;
            }
          }
        }

        // eslint-disable-next-line no-async-promise-executor
        const response = new Promise(async (resolve, reject) => {
          try {
            const fullUri = this.opts.baseURI
              ? urlJoin(this.opts.baseURI, path)
              : path;
            const originalRes = await fetch(fullUri, opts);
            const res = createFrisbeeResponse(originalRes);
            const contentType = res.headers.get('Content-Type');

            if (!res.ok) {
              res.err = new Error(res.statusText);

              // check if the response was JSON, and if so, better the error
              if (contentType && contentType.includes('application/json')) {
                try {
                  // attempt to parse json body to use as error message
                  if (typeof res.json === 'function') {
                    res.body = await res.json();
                  } else {
                    res.body = await res.text();
                    res.body = JSON.parse(res.body);
                  }

                  // attempt to use better and human-friendly error messages
                  if (
                    typeof res.body === 'object' &&
                    typeof res.body.message === 'string'
                  ) {
                    res.err = new Error(res.body.message);
                  } else if (
                    !Array.isArray(res.body) &&
                    // attempt to utilize Stripe-inspired error messages
                    typeof res.body.error === 'object'
                  ) {
                    if (res.body.error.message)
                      res.err = new Error(res.body.error.message);
                    if (res.body.error.stack)
                      res.err.stack = res.body.error.stack;
                    if (res.body.error.code) res.err.code = res.body.error.code;
                    if (res.body.error.param)
                      res.err.param = res.body.error.param;
                  }
                } catch (error) {
                  res.err = this.parseErr;
                }
              }

              resolve(res);
              return;
            }

            // if we just want a raw response then return early
            if (raw === true || (this.raw && raw !== false))
              return resolve(res.originalResponse);

            // determine whether we're returning text or json for body
            if (contentType && contentType.includes('application/json')) {
              try {
                if (typeof res.json === 'function') {
                  res.body = await res.json();
                } else {
                  res.body = await res.text();
                  res.body = JSON.parse(res.body);
                }
<<<<<<< HEAD
              } catch (error) {
                if (contentType === 'application/json') {
                  res.err = this.parseErr;
                  resolve(res);
                  return;
                }
=======

                // attempt to use better and human-friendly error messages
                if (
                  typeof res.body === 'object' &&
                  typeof res.body.message === 'string'
                ) {
                  res.err = new Error(res.body.message);
                } else if (
                  !Array.isArray(res.body) &&
                  // attempt to utilize Stripe-inspired error messages
                  typeof res.body.error === 'object'
                ) {
                  if (res.body.error.message)
                    res.err = new Error(res.body.error.message);
                  if (res.body.error.stack)
                    res.err.stack = res.body.error.stack;
                  if (res.body.error.code) res.err.code = res.body.error.code;
                  if (res.body.error.param)
                    res.err.param = res.body.error.param;
                }
              } catch (err) {
                res.err = this.parseErr;
>>>>>>> a984755b
              }
            } else {
              res.body = await res.text();
            }

            resolve(res);
          } catch (error) {
            reject(error);
          }
        });

<<<<<<< HEAD
        try {
          await response;
        } catch (e) {}

        // update the abortTokenMap
        let mapValue = this.abortTokenMap.get(options.abortToken);
        if (mapValue && !--mapValue.count) {
          this.abortTokenMap.delete(options.abortToken);
=======
          // if we just want a raw response then return early
          if (raw === true || (this.raw && raw !== false))
            return resolve(res.originalResponse);

          // determine whether we're returning text or json for body
          if (contentType && contentType.includes('application/json')) {
            try {
              if (typeof res.json === 'function') {
                res.body = await res.json();
              } else {
                res.body = await res.text();
                res.body = JSON.parse(res.body);
              }
            } catch (err) {
              if (contentType === 'application/json') {
                res.err = this.parseErr;
                resolve(res);
                return;
              }
            }
          } else {
            res.body = await res.text();
          }

          resolve(res);
        } catch (err) {
          reject(err);
>>>>>>> a984755b
        }

        return response;
      };
    };
  }

  auth(creds) {
    if (typeof creds === 'string') {
      const index = creds.indexOf(':');
      if (index !== -1)
        creds = [creds.substr(0, index), creds.substr(index + 1)];
    }

    if (!Array.isArray(creds)) {
      // eslint-disable-next-line prefer-rest-params
      creds = [].slice.call(arguments);
    }

    switch (creds.length) {
      case 0:
        creds = ['', ''];
        break;
      case 1:
        creds.push('');
        break;
      case 2:
        break;
      default:
        throw new Error('auth option can only have two keys `[user, pass]`');
    }

    if (typeof creds[0] !== 'string')
      throw new TypeError('auth option `user` must be a string');

    if (typeof creds[1] !== 'string')
      throw new TypeError('auth option `pass` must be a string');

    if (!creds[0] && !creds[1]) {
      delete this.headers.Authorization;
    } else {
      this.headers.Authorization = `Basic ${Buffer.from(
        creds.join(':')
      ).toString('base64')}`;
    }

    return this;
  }

  jwt(token) {
    if (token === null || token === undefined)
      delete this.headers.Authorization;
    else if (typeof token === 'string')
      this.headers.Authorization = `Bearer ${token}`;
    else throw new TypeError('jwt token must be a string');

    return this;
  }
}

module.exports = Frisbee;<|MERGE_RESOLUTION|>--- conflicted
+++ resolved
@@ -141,7 +141,6 @@
     }
   }
 
-<<<<<<< HEAD
   abortAll() {
     this.abortController.abort();
   }
@@ -158,39 +157,6 @@
               abortController: new AbortController(),
               count: 0
             };
-=======
-      // remove any nil or blank headers
-      // (e.g. to automatically set Content-Type with `FormData` boundary)
-      Object.keys(opts.headers).forEach(key => {
-        if (
-          typeof opts.headers[key] === 'undefined' ||
-          opts.headers[key] === null ||
-          opts.headers[key] === ''
-        )
-          delete opts.headers[key];
-      });
-
-      const c = caseless(opts.headers);
-
-      // in order to support Android POST requests
-      // we must allow an empty body to be sent
-      // https://github.com/facebook/react-native/issues/4890
-      if (typeof opts.body === 'undefined' && opts.method === 'POST') {
-        opts.body = '';
-      } else if (typeof opts.body === 'object' || Array.isArray(opts.body)) {
-        if (opts.method === 'GET' || opts.method === 'DELETE') {
-          const { arrayFormat } = this;
-          path += `?${qs.stringify(opts.body, { arrayFormat })}`;
-          delete opts.body;
-        } else if (
-          c.get('Content-Type') &&
-          c.get('Content-Type').split(';')[0] === 'application/json'
-        ) {
-          try {
-            opts.body = JSON.stringify(opts.body);
-          } catch (err) {
-            throw err;
->>>>>>> a984755b
           }
           mapValue.count++;
 
@@ -213,19 +179,8 @@
         originalOptions.signal = abortController.signal;
       }
 
-<<<<<<< HEAD
       // these can't change with interceptors, otherwise we're in weird behaviour land
       const { signal, abortToken } = originalOptions;
-=======
-      return new Promise(async (resolve, reject) => {
-        try {
-          const fullUri = this.opts.baseURI
-            ? urlJoin(this.opts.baseURI, path)
-            : path;
-          const originalRes = await fetch(fullUri, opts);
-          const res = createFrisbeeResponse(originalRes);
-          const contentType = res.headers.get('Content-Type');
->>>>>>> a984755b
 
       return async (path = originalPath, options = originalOptions) => {
         // path must be string
@@ -355,37 +310,12 @@
                   res.body = await res.text();
                   res.body = JSON.parse(res.body);
                 }
-<<<<<<< HEAD
               } catch (error) {
                 if (contentType === 'application/json') {
                   res.err = this.parseErr;
                   resolve(res);
                   return;
                 }
-=======
-
-                // attempt to use better and human-friendly error messages
-                if (
-                  typeof res.body === 'object' &&
-                  typeof res.body.message === 'string'
-                ) {
-                  res.err = new Error(res.body.message);
-                } else if (
-                  !Array.isArray(res.body) &&
-                  // attempt to utilize Stripe-inspired error messages
-                  typeof res.body.error === 'object'
-                ) {
-                  if (res.body.error.message)
-                    res.err = new Error(res.body.error.message);
-                  if (res.body.error.stack)
-                    res.err.stack = res.body.error.stack;
-                  if (res.body.error.code) res.err.code = res.body.error.code;
-                  if (res.body.error.param)
-                    res.err.param = res.body.error.param;
-                }
-              } catch (err) {
-                res.err = this.parseErr;
->>>>>>> a984755b
               }
             } else {
               res.body = await res.text();
@@ -397,7 +327,6 @@
           }
         });
 
-<<<<<<< HEAD
         try {
           await response;
         } catch (e) {}
@@ -406,35 +335,6 @@
         let mapValue = this.abortTokenMap.get(options.abortToken);
         if (mapValue && !--mapValue.count) {
           this.abortTokenMap.delete(options.abortToken);
-=======
-          // if we just want a raw response then return early
-          if (raw === true || (this.raw && raw !== false))
-            return resolve(res.originalResponse);
-
-          // determine whether we're returning text or json for body
-          if (contentType && contentType.includes('application/json')) {
-            try {
-              if (typeof res.json === 'function') {
-                res.body = await res.json();
-              } else {
-                res.body = await res.text();
-                res.body = JSON.parse(res.body);
-              }
-            } catch (err) {
-              if (contentType === 'application/json') {
-                res.err = this.parseErr;
-                resolve(res);
-                return;
-              }
-            }
-          } else {
-            res.body = await res.text();
-          }
-
-          resolve(res);
-        } catch (err) {
-          reject(err);
->>>>>>> a984755b
         }
 
         return response;
