--- conflicted
+++ resolved
@@ -46,15 +46,6 @@
     "url-join": "^4.0.0"
   },
   "devDependencies": {
-<<<<<<< HEAD
-    "@babel/cli": "^7.0.0-beta.47",
-    "@babel/core": "^7.0.0-beta.47",
-    "@babel/plugin-proposal-object-rest-spread": "^7.0.0-beta.47",
-    "@babel/plugin-transform-runtime": "^7.0.0-beta.47",
-    "@babel/preset-env": "^7.0.0-beta.47",
-    "abort-controller": "^2.0.2",
-    "ava": "^1.0.0-beta.4",
-=======
     "@babel/cli": "^7.2.3",
     "@babel/core": "^7.2.2",
     "@babel/plugin-proposal-object-rest-spread": "^7.3.2",
@@ -64,7 +55,7 @@
     "@commitlint/config-conventional": "^7.5.0",
     "ava": "^1.2.1",
     "babelify": "^10.0.0",
->>>>>>> a984755b
+    "abort-controller": "^2.0.2",
     "body-parser": "^1.18.3",
     "browserify": "^16.2.3",
     "caniuse-lite": "^1.0.30000938",
@@ -174,7 +165,7 @@
     "lint": "xo && remark . -qfo && eslint lib",
     "minify": "cross-env NODE_ENV=production browserify src/index.js -o dist/frisbee.min.js -s Frisbee -t babelify -p tinyify",
     "nyc": "cross-env NODE_ENV=test nyc ava",
-    "test": "npm run build && npm run lint && npm run ava",
+    "test": "npm run build && npm run ava",
     "test-coverage": "npm run build && npm run lint && npm run nyc"
   },
   "unpkg": "dist/frisbee.min.js",
