--- conflicted
+++ resolved
@@ -38,11 +38,8 @@
     "Kyle Kirbatski <kkirbatski@gmrmarketing.com>"
   ],
   "dependencies": {
-<<<<<<< HEAD
     "@babel/runtime": "^7.3.1",
     "abortcontroller-polyfill": "^1.2.4",
-=======
->>>>>>> 711c4e92
     "caseless": "^0.12.0",
     "common-tags": "^1.8.0",
     "cross-fetch": "^3.0.2",
